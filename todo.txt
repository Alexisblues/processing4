0232 pde (3.0a5)
X remove debug message printed to the console when the ctrl key is down in PDE X
<<<<<<< HEAD
X size(640,360 , P3D) doesn't work properly
X   https://github.com/processing/processing/issues/2924
X   https://github.com/processing/processing/pull/2925
X remove sound library, have it installed separately like video
_ any problems with new code signing crap? 
_   issues raised around the symlink (just replace with a copy of the binary?)
_   https://developer.apple.com/library/prerelease/mac/technotes/tn2206/_index.html#//apple_ref/doc/uid/DTS40007919-CH1-TNTAG205
=======
X Fix the shortcut keybindings in editor tab popup menu
X   https://github.com/processing/processing/issues/179
X   https://github.com/processing/processing/pull/2821
>>>>>>> 69194f7b

deb questions: https://github.com/processing/processing/issues/114
better Linux packaging...
http://askubuntu.com/questions/396857/how-can-i-add-processing-to-the-unity-launcher

_ add script to download JRE and JDK from Oracle

manindra
X ToolTipManager error
X   https://github.com/processing/processing/issues/2926

pulls
X Cmd + H runs sketch instead of hiding the PDE (OS X)
X   https://github.com/processing/processing/issues/2881
X Migrate to unsynchronized data structures
X   https://github.com/processing/processing/pull/2863
X improve contrib manager localization
X   https://github.com/processing/processing/pull/2870
X Fix typo in spanish translation
X   https://github.com/processing/processing/pull/2906
X Update ECJ, use 1.7 as source and target Java version
X   https://github.com/processing/processing/pull/2907
X Fix infinite recursion in sound library
X   https://github.com/processing/processing/pull/2897
X Add missing generic type parameters
X   https://github.com/processing/processing/pull/2899
X Remove unused Base.builtOnce instance variable
X   https://github.com/processing/processing/pull/2864
X miscellaneous fixes
X   https://github.com/processing/processing/pull/2865
X moved the language stuff to the settings folder
X   https://github.com/processing/processing/pull/2941
X Some minor UpdateChecker refactorings
X   https://github.com/processing/processing/pull/2830
X Minor improvements to the Contribution Manager's updates check
X   https://github.com/processing/processing/pull/2861
X make Cut and Copy in the edit menu active only if some text is selected
X   https://github.com/processing/processing/pull/2834
X Fix renaming from RGB to Rgb.java and others
X   https://github.com/processing/processing/pull/2825
X sketches should only write to the console of their editor window
X   https://github.com/processing/processing/issues/153
X   https://github.com/processing/processing/issues/2858
X   https://github.com/processing/processing/pull/2827

pulls (net)
X NullPointerException message when Server writes to a disconnected client
X   https://github.com/processing/processing/issues/2577
X   https://github.com/processing/processing/pull/2578
X Implement the active() method for Serial and Server 
X   https://github.com/processing/processing/issues/2364
X   https://github.com/processing/processing/pull/2588

_ Add support for localizing contributions
_   https://github.com/processing/processing/pull/2833
_ Fix renaming from RGB to Rgb.java and others
_   https://github.com/processing/processing/pull/2825
_ check on pull for mnemonics
_   https://github.com/processing/processing/pull/2382


high
_ dist needs to do a git pull on processing-docs
_ "Your sketch has been modified externally" appear without reason
_   https://github.com/processing/processing/issues/2852
_ export application ubuntu -> windows not working (2.2.1)
_   https://github.com/processing/processing/issues/2698
_   might be something with libraries (native or otherwise)
_ move the language stuff to the settings folder
_   that way people can modify and test w/o recompiling
_   https://github.com/processing/processing/issues/2938
_ sketchbook window doesn't update when sketches are added, renamed, etc
_   https://github.com/processing/processing/issues/2944


pending
_ bug in getCaretLocation of CompositionTextPainter class
_   https://github.com/processing/processing/issues/2934
_ look at the sound library https://github.com/wirsing/ProcessingSound
_   sound is not yet supported on Windows
_ make reference build process part of dist
_   https://github.com/processing/processing-docs/issues/85
_   separate ant target, but only require them for dist
_   as separate targets, folks can build explicitly if they'd like
_   processing-docs/java_generate/ReferenceGenerator/processingrefBuild.sh
_   remove reference.zip from main repo
_ clean out the repo
_   https://github.com/processing/processing/issues/1898


gsoc/help me
_ `return` keyword not treated as such when followed by a bracket
_   https://github.com/processing/processing/issues/2099
_ IllegalArgumentException when clicking between editor windows
_   https://github.com/processing/processing/issues/2530
_ "String index out of range" error
_   https://github.com/processing/processing/issues/1940
_ closing the color selector makes things freeze (only Linux and Windows?)
_   https://github.com/processing/processing/issues/2381
_ incorporate new preproc
_   https://github.com/fjenett/processing-preprocessor-antlr4
_ SOCKS proxy not working: 
_   https://github.com/processing/processing/issues/2643
_   the current code that gets/sets the pref is in Preferences
_   instead of current implementation, can we auto-detect proxy settings?
_   old issue: https://github.com/processing/processing/issues/1476
_   http://docs.oracle.com/javase/7/docs/technotes/guides/net/proxies.html
_   http://docs.oracle.com/javase/1.5.0/docs/guide/net/proxies.html
_   http://stackoverflow.com/questions/4933677/detecting-windows-ie-proxy-setting-using-java
_   http://www.java2s.com/Code/Java/Network-Protocol/DetectProxySettingsforInternetConnection.htm
_ problems with non-US keyboards and some shortcuts
_   https://github.com/processing/processing/issues/2199
_ improve start time by populating sketchbook/libraries on threads
_   https://github.com/processing/processing/issues/2945


medium
_ remove toolbar menu references and code to rebuild
_ fix single instance server on OS X to load double-clicked files
_   when run from Eclipse, the single instance thing punts
_ 'recent' menu needs to recognize the p5 app folder
_   also should recognize the user's home dir
_ possibility of libraries folder inside a particular sketch?
_ display "1" is not correct in 2.1.2
_   https://github.com/processing/processing/issues/2502
_ re/move things from Google Code downloads
_   https://code.google.com/p/support/wiki/DownloadsFAQ
_ add font fixes to the rest of the API
_   https://github.com/processing/processing/commit/eaff673d173b2d27f276cf5c59e3abf6c0fab86b
_   g2.setRenderingHint(RenderingHints.KEY_FRACTIONALMETRICS,
_                       RenderingHints.VALUE_FRACTIONALMETRICS_ON);
_ should default to the local Java on Windows and Linux
_   have export apps default to the local JRE
_   Linux is probably using the system JRE if available
_   launch4j may be all set, but double-check
_ use platformDelete() to remove untitled sketches?
_   would allow us to use the /tmp folder
_ change to using platformDelete() instead of Base.removeDir() where possible
_   verify that the OS X version uses the real call
_   and doesn't just look for .Trash
_ getCoreLibrary() is breaking OpenGL
_   "new Library()" constructor needs to go back to private
_ add .bat file to lib on windows so that we can get better debugging info
_ changing modes brings the PDE back on the second screen
_   the Find window (also the save windows) also have the same problem
_ move old Google Code SVN back to processing.org
_   then cull out the old branches/tags from the Github repo
_   and/or start bundling separate source downloads
_ look through all isPopupTrigger() code 
_   make sure both press/release are implemented
_ emacs style errors in commander aren't quite right
_   https://github.com/processing/processing/issues/2158
_ add documentation for how to run mode development from Eclipse
_   implementation/changes from JDF
_ modes are being loaded multiple times, which can cause trouble
_ add minimum version required (or max version?) to libraries/modes/etc


. . . . . . . . . . . . . . . . . . . . . . . . . . . . . . . . . . 


DOC / Misc

_ find in reference for copy() (on image) tries to open PVector.copy()
_   might need disambiguation pages?
_   if a reference page is missing, throws a bunch of exceptions
_   i.e. PVector.copy() not in the reference
_ local web server to run reference from .zip?
_   no more gazillion file nastiness
_ yahoo search example is out of date (included in the examples? the book?)
_ stop() to shut down a sketch (but not quit/close window)
_   actually pause/resume
_ MIN_FLOAT, MAX_FLOAT, also the difference from the Java functions
_   also MIN_INT and MAX_INT, even though those are more similar
_ update the reference to cover parseXxxx() stuff
_   also add notes about parseInt/Float(blah, otherwise)
_ also parseInt and parseFloat, how they can return another number or NaN
_   should the default be NaN or 0?
_ get/set are faster way draw screen space images, but no tint, no translations
_ make sure the docs include "beginShape() cannot be nested"
_   also add error messages to the renderers
_   also note that ellipse() et al use beginShape()
_   and that java2d should complain if people try it
_ method to go from function name to the included examples where used?
_ encourage use of set() instead of point() in the drawing api
_   http://processing.org/discourse/yabb_beta/YaBB.cgi?board=SoftwareBugs;action=display;num=1114204116
_ other projects on which p5 is built 
_   no longer oro matcher and jikes
_   add: quaqua, jna, registry stuff, .. ?
_ noLoop() isn't the same as "finished", though it's sometimes used that way
_   to finish, use exit() (though that will make the window close)
_   add this to ref once halt() is finished
_ errors in pdf/index.html examples
_   probably remove these, move the useful ones to the examples folder
_   that way people will read the reference
_ i can't fix these:
An unexpected error has been detected by HotSpot Virtual Machine:
# EXCEPTION_ACCESS_VIOLATION
all i can do is find things that might trigger them, but it's more likely
than not to be a java problem, and not something that can be fixed
_ explanation of how we see libraries in the PDE
_   We're making an assumption that the idea of a "library" refers to a block of Java-based code. The reasoning is that from within the PDE, we anticipate that it will be Java-compatible versions of other languages (such as Jython, JRuby, or Scala) as opposed to more generic languages. In the future we could open this up, but we'd rather not complicate things for the moment.
_ add to troubleshooting
_   problem with big floats: http://processing.org/discourse/yabb/YaBB.cgi?board=Syntax;action=display;num=1061302380
_   problem with small floats: http://processing.org/discourse/yabb_beta/YaBB.cgi?board=Programs;action=display;num=1115500448
_ console stored in prefs location
_   console may be useful for debugging
_ untitled folders are stored in temp folder


DOC / Text

_ how to use textMode(SHAPE) with opengl
_   things will be extremely slow (fix later)
_   things will also be very ugly on-screen
_ text being nicer in java2d
_   use createFont() to load the font or use a font from your machine
_   note that createFont() is no good for applets/export to web
_ textMode(SCREEN) for P2D and P3D for nice fast text in screen space
_   currently slow in JAVA2D and OPENGL, but this will improve
_ what is the vlw font file format?
_ shapes from 3D type
_   the way to do it (will improve later) is to use some undocumented features  
_   1) you have to use the OPENGL renderer 
_   2) use textMode(SHAPE); 
_   3) use createFont() (which you already are) 
_   this will convert all the shape data from the fonts for writing. 
_   it will be *extremely* slow, which is part of why it's not documented yet. 
_   but it will work with beginRaw().
_ improve documentation of the pdf stuff
_   be clearer about the font setup stuff
_   fonts by default not working that well?


DOC / Other

_ why adding .0001 to a float doesn't work
_   and how they're imprecise in general (use nf)
_   http://processing.org/discourse/yabb_beta/YaBB.cgi?board=Syntax;action=display;num=1130877990
_ why strong typing? (link also to language thing on main page)
_ we cannot commit to any sort of timeframe on releases
_ under the hood - basic
_   it's all java
_   don't use awt
_   most things are imported by default
_ under the hood - complex 
_   how to get started with coding
_   everything subclasses PApplet
_   if you need a particular name, add it with "extends PApplet"
_   all code from tabs is joined to one sketch
_   if you want it separate, then you have to make .java files
_     in doing so, you'll lose access to 'g'
_   add main() to your app to make it run on its own
_   preproc stuff.. have to make setup() into public void setup()
_     (same for key events and all that)
_ performance 
_   video stinks.. java2d stinks.. macs stink
_   note in the 'drawing in 2d' section of faq
_ fastest machine possible
_   turn off hyperthreading in the bios
_   nice gfx card only helps opengl
_   dual processor not particularly useful, unless you make more threads
_     but making more threads is often more work than is useful
_ is there a way to do xxx?
_   advanced users who are outgrowing the basic reference: 
_   be sure to check the "complete" reference
_ change bugs.html to issues.html
_   and add a redirect in httpd.conf
_ need to document how subclass of pgraphics works
_   what are the necessary bits that need to be subclassed
_   simple handling of colors, what fields are available
_   how to get the matrices
_   simple endshape handler
_ also mention in keyPressed docs that ASCII key codes will not be coded
_   it's just how java is (maybe this is already in there?)
_ add note about adding libraries to the sketchbook to the reference
_ add note in environment reference about how to add something to the sketch
_   (code, .java files, etc)
_ make sure that psound has been removed (from docs, ref, mentions)


DOC / Examples

_ add to key reference a pointer to an example that tracks all keys
_   write simple example that tracks all keys
_ making things fast with pixel operations
_ write a threading example
_   show an example of how to handle callback into the app
X   or handle this some more intelligent way, super.stop() is needed.
X   registerDispose() does the trick
_   http://processing.org/discourse/yabb/YaBB.cgi?board=Syntax;action=display;num=1083574943
_   http://processing.org/discourse/yabb/YaBB.cgi?board=Syntax;action=display;num=1067383998
_   scripts: how to make a long setup() sleep so that things don't lock way up
_ write an example that uses HashMap (or Hashtable)
_ write an example that uses ArrayList properly
_ get xml library example in there
_ simple method for having a clickable region or sprite with rollover
_ post to web example 
_   particularly for uploading image data
_   along with php script to handle receive
_   this is in hacks, but 
_   http://processing.org/discourse/yabb_beta/YaBB.cgi?board=VideoCamera;action=display;num=1117194066#7


DOC / Hacks

_ write a timer class/example library
_ how do i add gui to a sketch?
_   don't use awt components
_   how to use swing and embed components inside p5
_ explain how to integrate code with swing
_   use a separate environment, call init(), use noLoop(), redraw()
_   use JPopupMenu.setDefaultLightWeightPopupEnabled(false); for zorder
_   http://processing.org/discourse/yabb_beta/YaBB.cgi?board=Integrate;action=display;num=1147670059
_ write documentation on general use of processing.core
_   note that applet is itself a Component
_ eclipse
_   document how to properly integrate with eclipse
_   add runtime args to opengl library so that it sets path properly
_   add explanation for using subclipse to get p5
_     make a src folder, data folder location
_   export to eclipse
_     how to do this with subclipse instructions?



////////////////////////////////////////////////////////////////////
////////////////////////////////////////////////////////////////////
////////////////////////////////////////////////////////////////////

PDE - Processing Development Environment


PDE / Dialogs

_ dialog box icon is fuzzy on OS X retina machines
_   https://github.com/processing/processing/issues/2117
_ solution might be our own dialog boxes
_ two-tiered dialogs for everything - use big font/little font style throughout
_   http://javagraphics.blogspot.com/2008/06/joptionpane-making-alternative.html
_ option to suppress warning dialogs
_   starting with the one about modifying the sketch name for spaces
_   http://code.google.com/p/processing/issues/detail?id=7
_ add "don't warn me about this" for sketch renaming
_   make sure renamed version doesn't exist already
_ prompt user before nuking applet or application folders
_   along with a "don't ask me later"
_ use macosx dialogs for all of the editor stuff
_   see about doing the same on windows, linux?
_   the others seem to respond ok to the lucida grande since they use defaults
_   vista style dialogs
_     http://msdn.microsoft.com/en-us/library/bb328626.aspx
_   confirmation dialogs (save and don't save.. who'd a thunk it)
_     http://msdn.microsoft.com/en-us/library/aa511273.aspx
_     http://i.msdn.microsoft.com/Aa511273.Confirmations03(en-us,MSDN.10).png
_   scrollable stack trace
_     http://www.javalobby.org/java/forums/t19012.html


PDE / Compiler & Preprocessor

medium (bugs/features)
_ modify build to insert these after antlr run:
_   @SuppressWarnings({"unused", "cast"})
_ omitting a semicolon shows the error on the line after it
_ npe if library is removed before compile
_   always check library folders to make sure they're still valid
_ mismatched square brackets generate bizarre and/or misleading error messages
_   http://code.google.com/p/processing/issues/detail?id=355
_ with additional .pde files, don't allow static mode in front tab
_   e.g. no setup()/draw() block
_ don't allow "for (blah; blah; blah) ;"
_   or if (blah blah blah) ;
_   it's never useful. students can use { } if they want an empty block

low (features)
_ copy running code from /tmp/buildXXxxx on crash of p5
_   should probably make a way to save/recover code
_   make the buildXxxx folders relate to time/date?
_ link out to further documentation (e.g. AIOOBE, NPE)

low (common errors around reserved names/class naming)
_ Saving sketch with the same name as a class or primitive breaks sketch
_   http://code.google.com/p/processing/issues/detail?id=157
_ don't allow people to override methods like paint() 
_   make them final? just improve the error messages?
_   http://code.google.com/p/processing/issues/detail?id=1020
_   https://github.com/processing/processing/issues/1058
_ Processing chokes if a sketch defines a class with same name as the sketch
_   https://github.com/processing/processing/issues/196
_ don't allow goofy case versions of reserved words
_   keypressed should maybe throw an error
_   http://code.google.com/p/processing/issues/detail?id=5
_ using a keyword as a variable name gives unhelpful error message
_   http://code.google.com/p/processing/issues/detail?id=54
_ "unexpected token" on anonymous instance of parameterized Comparator
_   http://code.google.com/p/processing/issues/detail?id=494


PDE / Editor

_ clean up /tmp folders used during build
_   https://github.com/processing/processing/issues/1896
_ 'recent' menu doesn't respect examples folder of other p5 versions
_   could write that into the file, that it's an example
_   or write the path as shown in the PDE to the file as simpler
_ 'recent' menu paths can get enormous
_ don't let people into the /tmp folder for sketches
o   don't use tmp folder for sketches? 
_   restrict more things like "show sketch folder"
_   don't allow adding files w/o saving
_   others?
_ when creating a sketch within non-Java mode, should write the settings file
_   so that it re-loads in the proper environment
_ remove sketch.properties when moving back to the default?
_   or can we not do this, because it's used to set the 'next' mode
_ add means to import .zip files from file/url into sketchbook, library, etc.
_   super easy given current code implementation, might help usability
_ active editor not being set null
_   in Base.nextEditorLocation(), changed to "editors.size() == 0" 
_   instead of (activeEditor == null), but that's papering over a problem
_   where the active editor is not being set null
_ renaming RGB (.pde) to Rgb.java says "a file named RGB.pde already exists"
_ improve update check message "a new release (1.0.1) is available"
_   be more descriptive, use a second line in latest.txt
_   maybe just include the full text of the update message there?
_ go through other sketch-opening menus to check for disappearing sketches
_ deal with isManagingFocus() warning in the editor src
_ strange NullPointerException problem prevents launch
_   some kind of NPE in handleOpenInternal and friends
_   appears to be a synchronization problem with the loading
_ blank sketch opened even if another opened by double-click
_   add a 150 ms or more lag before opening the untitled window
_   https://github.com/processing/processing/issues/218
_ editors opening up at the same time on load?
_   either synchronize the open (at a minimum)
_   or wait for mac handlers to register an open event
_   can also cause problems with opening multiple copies of same sketch
_ after fixing name of sketch, ensure sketch of that name does not exist
_ add auto-save to the editor
_   http://code.google.com/p/processing/issues/detail?id=92
_ add mnemonics for menus (alt-f to open 'file')
_   http://code.google.com/p/processing/issues/detail?id=12
_   https://github.com/processing/processing/issues/51
_ option to just print all code in project
_   http://code.google.com/p/processing/issues/detail?id=11
_   https://github.com/processing/processing/issues/50
_   or option to export all the code as colored html?
_ dim edit menus as appropriate during selection/no selection/etc
_   http://code.google.com/p/processing/issues/detail?id=14
_ implement better method of showing curly brace closure
_   http://code.google.com/p/processing/issues/detail?id=55
_ sketches should only write to the console of their editor window
_   http://code.google.com/p/processing/issues/detail?id=114
_ problems with file/print
_   http://code.google.com/p/processing/issues/detail?id=174
_ remove PdeKeyListener, roll it into the Java InputHandler for JEditTextArea
_   move Java-specific InputHandler to its own subclass
_ setModified() getting called on Windows (probably Linux) for key cmds


PDE / Editor Toolbar (Buttons)

_ run button issues (unconfirmed)
_   does it unhighlight after compile or runtime errors?
_   also when using draw() instead of loop()
_     applet needs to notify runner that it has terminated
_   check 'finished' via objectreference?
_ show compiling/startup animation after clicking run
_   or maybe show an animation for starting up
_   rather than post-compile
_   http://code.google.com/p/processing/issues/detail?id=97
_ EditorToolbar has two TODO items for open menu handling


PDE / Editor Header

_ key command for prev/next tab works, but not menu
_   menu options are actually disabled because of inconsistency
_   http://code.google.com/p/processing/issues/detail?id=140
_ ctrl/ctrl-shift-n sometimes stops working
_   http://code.google.com/p/processing/issues/detail?id=149


PDE / Editor Status

_ make standard editor input prompt available to other tools/modes
_   http://code.google.com/p/processing/issues/detail?id=746


PDE / Export

_ if the lib folder goes missing from export, give an error
_   also any .jar files that are missing, give an error
_   showing more debug messages (command line?)
_ when exporting to application (or applet) don't copy .java files from folder
_   (they'll be copied as source files later)
_   make .java files and friends go to correct locations on export (app)
_ warn on export when people call their sketches things like Server
_ warn if someone extends PApplet but mis-names the sketch
_   or don't allow it to be exported
_   add bug reference to the faq once added to the db
X   or at least add a note about this to the faq
_ show error when no main() is included but class extends PApplet
_   error can happen or be checked 
_ exporting application copies .java files 
_   .java files are copied to the root folder as well as the source folder


PDE / Find & Replace


PDE / Examples

_ "Standard Examples" dialog box off screen if Processing IDE maximised
_   http://code.google.com/p/processing/issues/detail?id=928
_ keep examples.zip in a zip file? (5000 files @ 30 MB instead of 15 MB zip)
_   mark examples as untitled (rather than read-only)
_   maybe even pull these directly from the zip file?
_ load examples from zip files
_   http://code.google.com/p/processing/issues/detail?id=143
_ don't make examples read-only
_   just do them from psk filess
_ disallow add file to sketch, export, export application
_   pretty much anything inside the sketch?
_   but don't do this with untitled, cuz it kinda stinks
_   this is too weird--just put examples into individual zip files
_   mark example files as untitled
_   though will that require the sketch to be saved before export?
_   https://github.com/processing/processing/issues/2459
_ examples window sketches should load in proper environment
_ write build.xml file to automatically update the examples
_ sketch.isReadOnly returns false for examples coming from multiple modes
_   http://code.google.com/p/processing/issues/detail?id=734
_ see how library installation goes, then possibly do same w/ examples



PDE / Libraries

_ Add a means to specify packages to import in library.properties
_   https://github.com/processing/processing/issues/2134
_ need to deal with classpath conflicts
_   avoid garbage that people have installed on their machines
_   antlr.jar in the classpath will cause trouble.. 
_     http://processing.org/discourse/yabb_beta/YaBB.cgi?board=SoftwareBugs;action=display;num=1138652326
_   jogl jar files, or jogl install will cause trouble
_     /System/Library/Java/Extensions or /Library/Java/Extensions
_     the /System one contains qtjava
_     the /Library one is empty (by default), maybe skip it?
_ classpath conflicts also problem with PDE itself
_   catch antlr conflicts, and put up an error message
_   http://dev.processing.org/bugs/show_bug.cgi?id=1225 (no Google issue)
_ when a conflicting library (bad link w/ core) is found, need to report it
_   altho prolly only when it's actually different (md5hash it?)
_   this seems to be causing a lot of trouble with recent releases
_   (opengl changes and whatnot)
_ jar files like the bad aiexport plugin will cause serious problems
_   need to ignore processing.core classes showing up in other jar files
_   tougher than it looks, because it all depends on what java wants to use
_     i.e. even if not specified, the stuff will be in the classpath
_   need to make classpath code be less promiscuous
_   the order of adding libraries to classpath should be opposite
_     the important local libraries should be first in cp, user contrib later
_   http://code.google.com/p/processing/issues/detail?id=56
_ changing the sketchbook folder will make libraries show up
_   but it won't reload the library mapping table
_ make sure there aren't library jar files named the same thing 
_   i.e. if one library has db.jar, then that's gonna kill another db.jar
_   when the files are copied over
_ libraries in java tabs (separate .java files) are reported missing
_   need to scan the .java files for imports that need to be included
_   http://code.google.com/p/processing/issues/detail?id=459
_ library.properties and tool.properties should reflect supported modes
_   http://code.google.com/p/processing/issues/detail?id=1050
_ versioning info 
_   http://java.sun.com/j2se/1.5.0/docs/guide/extensions/versioning.html
_ java.ext.dirs for /System/Library/Java/Extensions
_   http://java.sun.com/j2se/1.5.0/docs/guide/extensions/spec.html
_   can set java.ext.dirs to something else 
_   on osx, just ignore anything in /Library/Java/Extensions (but not others)?
_ native lib stuff, use native.txt in lib folder, then:
_   String osName = System.getProperty("os.name");
_   String osArch = System.getProperty("os.arch");
_   http://stackoverflow.com/questions/1611357/how-to-make-a-jar-file-that-include-dll-files
_ add control for dependencies (i.e. svg needs xml), needed for export
X   http://code.google.com/p/processing/issues/detail?id=70
_   https://github.com/processing/processing/issues/109
_ need better platform designation setup for libs
_ library installation should use the sketchbook folder, not the p5 folder
_   actually enforce this, give users a warning about other libs
_ set DYLD_LIBRARY_PATH to include .dylib and other framework stuff
_   java.library.path will only handle .jnilib stuff
_ need better error messages for broken api / library troubles
_   e.g. ocd is broken in 0125 because of method signature changes
_ could have library developers update compatability note
_   so they would need to test library and say "compatible with 0110"
_   before it would automatically update or show as an update
_ need an "install library" option to deal with urls..
_ support the reference folder of contributed libraries
_   add reference for contributed libraries to the Help menu
_   https://github.com/processing/processing/issues/943


PDE / Manager

_ something to set min/max versions that are supported by a library
_ ability to cancel a download/install
_ we shouldn't use .properties extension for modes, et al
_   because a .properties file is iso8859-1
_ make note that .properties file *must* be utf-8
_   if not it'll make things gross (andre sier flob library)
_ why wasn't Library moved to LibraryContribution?
_   or that LibraryContribution needs to be a wrapper around it?
_ send info on 'check for updates' so we know about libs/modes/etc?
_   how to disclose to users?
_   only send for items that are part of the public list 
_     otherwise we're sending private libraries/installs
_     although this won't pick up old libraries not on the new system
_ classpath conflicts.. 
_   getPackageList.. from Library... maybe others?
_   really need to make sure that a weird core.jar isn't being imported
_   coffeescript was doing this and breaking the pde
_ contrib library examples are not read-only
_   another point for doing .zip files to prevent overwriting
_ add BookContribution?
_ will offer to open the contrib manager even though it's already open
_   though this was looking at libraries, and there may have been modes
_   is there an "all" view for the mgr that shows libs, modes, etc?
_ update button only showing up when item is selected feels awkward
_ "update all" would be useful
_   "Update 4 items" as a button name
_ new libraries not picked up when changing sketchbook location
_ make sure contrib manager can run w/o a network connection
_   or if a bad document comes through, it can recover
_ gracefully recover from proxy problems
_   https://github.com/processing/processing/issues/1601
_ alternating blue/white backgrounds aren't updated after changing filter
_   just need to call a repaint() after a filter change?
_ check with Casey about coloring for error messages
_ test on Windows and Linux
_ font size for "Downloading" on progress bar is too large
_   but changing the size breaks the vertical centering
_ highlight color seems to be incorrect?
_ after installing, the item in the manager list doesn't change color
_ scrolls to bottom of window after updating the list
_ wheel mouse is super jumpy 
_   something about unit increment in ContributionListPanel
_ arrow keys up/down move scroll bar, not selection
_ excessive CPU usage of PDE after using library manager
_   confirmed to still be a problem with b5/6
_   https://github.com/processing/processing/issues/1074
X   http://code.google.com/p/processing/issues/detail?id=1036
_ fonts/etc need to be set in one place where they can be edited
_   move styling to separate constants that are more accessible


PDE / Preferences

_ the .macosx, .linux, etc prefs should be stripped
_   only use them on first load, and merge into preferences.txt
_ Editor.applyFrame() may not have a valid 'editor' object to work with
_   if windows closed, and prefs altered, NPE thrown
_   make sure editor isn't trying to apply prefs when no editor is open
_   (on mac os x, due to the change for no windows open)
_ clear up prefs so that multiple editors don't trash each other's prefs
_   when are prefs saved? could instead save whenever changes are made
_   and then if the file gets modified, it'll put up an error message
_   also, this may be part of why other sketches aren't reloading properly
_ simple prefs implementation to set key/value pairs using a JTable
_ prefs window doesn't swap ok/cancel properly for mac vs. windows/linux
_   don't bother having a "cancel" for the prefs window
_ rewrite preferences window to use proper layout
_   https://github.com/processing/processing/issues/67
_   https://github.com/processing/processing/issues/2708
_ make prefs dialog modal?
_ preferences window has been hit with the ugly stick
_   redo panel to use proper Box layout etc
_   also needs to look good across all platforms
_   http://code.google.com/p/processing/issues/detail?id=28
_   https://github.com/processing/processing/issues/67


PDE / Runner 

_ if RuntimeException thrown, needs to check if it's a wrapped exception
_   for instance, if there's a crash inside makeGraphics()
_   this inside the handling that comes from the JVM, which makes it tricky
_ draw mode apps do not shut off the run button when finished
_   need to talk to VM and read when 'finished' var is set
_ does closing the window call stop()?
_   need to make sure hitting stop button and closing window explicitly call
_   set finished to true, then join() the animation thread
_ need to set dock icon title on osx


PDE / Sketch & Sketchbook

_ Large number of files in sketchbook folder can cause slow startup 
_   and/or errors with launch4j
_   http://code.google.com/p/processing/issues/detail?id=1152
_ error that sketch is read-only can't be canceled
_   hitting cancel (or ESC?) still brings up the save dialog
_ ArticulatePrint-070103a.pde from ArticulatePrint-070103a loads ok
_   but when opening the sketch, it leaves out the file
_   because there's a dash in the name
_   and instead only loads StemCell.pde
_ show progress dialog during export and save
_ hitting ESC on "create this, move file, continue" opened anyway
_ some type of sketch archive format for posting examples (.psk?)
_   would be nice to open a sketch directly from a zip file
_   http://code.google.com/p/processing/issues/detail?id=34
_   maybe just open from a zip file, since psk doesn't help anything
_   also have a means of importing sketches



////////////////////////////////////////////////////////////////////
////////////////////////////////////////////////////////////////////
////////////////////////////////////////////////////////////////////



TOOLS / General

_ create default tools folder (just like libraries)
_ for tools, maybe don't run on event thread? (makes the gui hang)
_   but instead, things that affect gui need to be called w/ invokeLater?
_ need a proper means to handle command keys for tools (?)
_   http://code.google.com/p/processing/issues/detail?id=44
_ handle native code for tools menu (?)
_   http://code.google.com/p/processing/issues/detail?id=109


TOOLS / Ideas 

_ eclipse import/export
_   simple mechanism to export to eclipse
_     don't worry about subversion stuff, just export with libraries
_   something clever to import back from eclipse
_   could keep the .svn files in with the libs and all
_   then when exporting for eclipse, people can update as necessary
_   -> dan et al say better to do fixed versions and have it work simply
_ import sketch from url (takes a zip from archive sketch)
_ archive sketch direct to bug report
_ shared code
_   Integrator / FloatThing / CameraStuff -- Update
_   to pull code from a local folder
_   update will update classes from shared in the current folder


TOOLS / Auto Format

_ extra indent found
_   https://github.com/processing/processing/issues/1041
_ Switch block cases not indented
_   https://github.com/processing/processing/issues/1042
_ do a better job of maintaining cursor 
_ only auto-format a particular section of code
_   set the 'tabs' var based on how many spaces on previous line
_   http://processing.org/discourse/yabb/YaBB.cgi?board=Proce55ing_Software;action=display;num=1087227217



////////////////////////////////////////////////////////////////////
////////////////////////////////////////////////////////////////////
////////////////////////////////////////////////////////////////////


LIBRARIES / General

_ need to unpack InvocationTargetException in xxxxxxEvent calls
_   http://processing.org/discourse/yabb_beta/YaBB.cgi?board=VideoCamera;action=display;num=1116850328#3


LIBRARIES / Net

_ modernize Client/Server code to use synchronized lists
_   do we let people use the public vars in Server and Client?
_   are they documented?



////////////////////////////////////////////////////////////////////
////////////////////////////////////////////////////////////////////
////////////////////////////////////////////////////////////////////


DIST

How the environment gets packed up, downloaded, and installed.


DIST / General 

_ should be able to build p5 without a JDK install, just a JRE
_   https://github.com/processing/processing/issues/1840
_   need to have ecj.jar accessible to ant, then modify build.xml to use this:
_   <property name="build.compiler" 
_             value="org.eclipse.jdt.core.JDTCompilerAdapter"/>
_   http://help.eclipse.org/juno/index.jsp?topic=%2Forg.eclipse.jdt.doc.user%2Ftasks%2Ftask-ant_javac_adapter.htm
_ line ending issues
_   doesn't really help on Windows since we use Cygwin
_     but it would be helpful for people not using it (ant/other LF issues)
_   https://help.github.com/articles/dealing-with-line-endings
_   http://stackoverflow.com/questions/170961/whats-the-best-crlf-handling-strategy-with-git
_ add means to move changes from desktop to Android (and vice-versa)
_ add bootclasspath for 1.6
_   would require --install for command line on OS X
_   and unpacking the JVM earlier in the build process
_   not sure if it's worth the addl complexity
_ add additional caveats about incompletion to javadoc
_ drag and drop
_   including the number of items added to sketch would be especially nice
_ implement automatic update
_   http://code.google.com/p/processing/issues/detail?id=61
_ need .pde document icons
_ need .psk file icon
_ need exported application icons
_ need more comprehensive list of 'known bugs'
_ need more comprehensive list of 'known suggestions'
_ write notes about running p5 on another platforms 
_   this was some feedback from running on bsd:
_     /usr/local/jdk1.3.1/bin/java -cp lib:lib/build:lib/pde.jar:lib/kjc.jar:lib/oro.jar:java/lib/ext/comm.jar PdeBase 
_   need to use the 1.3 vm, and get a fake platform name
_   otherwise, goes looking for lib/pde_.properties or something
_ about box 
_   bring up information about gpl, lgpl, and ibmpl
_   jedit syntax is under mit license
_     http://www.opensource.org/licenses/mit-license.php
_ different name for 'lib' folder because of libraries folder?
_   avoid some confusion for when describing the libraries folder to users


DIST / Windows

_ PDE and sketches are 2x smaller on high-res Windows 8 machines
_   https://github.com/processing/processing/issues/2411
_ processing-java output as UTF-8 makes Windows unhappy
_   https://github.com/processing/processing/issues/1633
_ does launching p5 from inside the .zip folder cause it to quit immediately?
_   how can we provide an error message here?
_ how to handle double-clicked files on windows?
_   big deal for psk and others
_   this may already work with SingleInstance stuff
_ Update Windows icons for multiple sizes, implement them in the PDE
_   http://code.google.com/p/processing/issues/detail?id=632


DIST / Mac OS X

_ more OS X-specific hackery for improved appearance
_   https://developer.apple.com/library/mac/technotes/tn2007/tn2196.html
_ possible better option for doing retina?
_   g.getFontRenderContext().getTransform().equals(AffineTransform.getScaleInstance(2.0, 2.0))
_ appbundler improvements
_   don't re-copy JRE into work folder if already exists
_   implement a splash screen
_ LWJGL forum discussion 
_   http://lwjgl.org/forum/index.php/topic,4711.225.html
_ change cmd line for OS X to use symlink? 
_   otherwise updates are going to require reinstall..
_   or that it's gonna need to parse and say "update command line?" 
_ look into LCD rendering problems w/ Java (see if Lion still a problem)
_   fonts were showing up with very different fatness
_ cut/copy/paste while saving a sketch on goes to the editor, not save dialog
_   http://code.google.com/p/processing/issues/detail?id=997
_   problem with focus traversal and native windows on OS X
_   using JFileChooser fixes the problem (but is ugly)
_ we're breaking some mac human interface guidelines
_   should be using a menu factory to create menubar for all sub-windows
_   http://developer.apple.com/technotes/tn/tn2042.html
_   and the general warning dialogs are just ass ugly
_   (i.e. we really need those replacements for JOptionPane)
_ put stdout/stderr into ~/Library/Logs
_   and have a .log extension so it can be browsed properly
_   need to make sure that it's ok to write to logs dir..
_      probably being removed from future OS X versions
_ Horizontal two finger scroll doesn't work in OS X
_   also applies to horizontal scrolling on the mouse
_   http://code.google.com/p/processing/issues/detail?id=141
_ Exiting a sketch with Command-Q or File > Quit doesn't call stop() on OS X
_   http://code.google.com/p/processing/issues/detail?id=147
_ investigate the sandboxing situation on OS X
_   http://developer.apple.com/library/mac/#documentation/Miscellaneous/Reference/EntitlementKeyReference/Chapters/EnablingAppSandbox.html#//apple_ref/doc/uid/TP40011195-CH4-SW1
most sandbox violations are triggered by attempts to read/write to the
filesystem without user intervention (eg. without using an open/save
dialog)  and/or from places outside the container (eg.
~/Library/Containers/yourapp/...).
A violation is also triggered by trying to execute an external process
from Java (ex. using Runtime.exec()).
If you look at the list of entitlements your application can have on
the Apple site(*) you can think whether your application is performing
an operation that would require enabling a specific entitlement, like
connecting to a network, printing, interacting with a usb or bluetooth
device, etc..
I encountered this problem too, I forgot to add it to my guide....
If you sign all the files in the bundle it won't work as codesign
doesn't follow the symlinks.
First sign your bundle:
codesign --verbose -f -s "$SIGNATURE_APP" \
  --entitlements $ENTITLEMENTS \
  $YOUR_APP.app
Then sign all the libraries:
find $YOUR_APP/Contents/ -type f \
  \( -name "*.jar" -or -name "*.dylib"\) \
  -exec codesign --verbose -f -s "$SIGNATURE_APP" \
  --entitlements $ENTITLEMENTS {} \;
Finally you can create the package:
productbuild --component YOUR_APP.app /Applications \
  --sign "$SIGNATURE_INST" YOUR_APP.pkg
You can test if the package work with this command:
sudo installer -store -pkg $YOUR_APP.pkg -target /
You can also verify all libraries have been signed
find YOUR_APP/Contents/ -type f \
   \( -name "*.jar" -or -name "*.dylib"\) \
  -exec codesign --verbose --verify {} \;


DIST / Linux

_ Processing is named processing-app-Base in Gnome 3
_   https://github.com/processing/processing/issues/2534
_ how to run "headless" from user Batuff
_   sudo apt-get install xvfb
_   Xvfb :2 -screen 0 1024x768x24 &
_   export DISPLAY=localhost:2.0
_   ./<myExportedProcessingApplication>
_ finish up debian package support (see the processing.mess folder)
_   http://code.google.com/p/processing/issues/detail?id=75
_   these bits need to be checked to ensure that they work on other distros
_ not being able to make a link to the processing app
_   argh.. more path and shell issues..
_ splash screen



////////////////////////////////////////////////////////////////////
////////////////////////////////////////////////////////////////////
////////////////////////////////////////////////////////////////////


DEVELOP

Things to fix on the source code side of things.


_ update license info to state gplv2 not v3
_   add Processing Foundation as 2012
_   https://github.com/processing/processing/issues/1777
_ add proper copyright and license information for all included projects
_   http://code.google.com/p/processing/issues/detail?id=185
_   list of license issues
_   http://code.google.com/p/processing/issues/detail?id=575
_ write up code guidelines for project
_   make proper Eclipse style prefs to reinforce
_ write up guidelines for modes
_   i.e. don't mess with Sketch menu, put it in the mode menu
_ p5 assets need to be licensed differently from the source



////////////////////////////////////////////////////////////////////
////////////////////////////////////////////////////////////////////
////////////////////////////////////////////////////////////////////


FUTURE 

Notes for 3.0 (and later).


_ nurbs or other architecture stuff
_ force indentation - implement an option for beginners especially
_ indents and loops
_   or make the area light up gray as it's being worked on
_ Replace current editor with more advanced version
_   http://code.google.com/p/processing/issues/detail?id=1032
_   code coloring is imperfect because it's not based on a parser
_ better text editor / live debugging (integrate Eclipse JDT)
_   line numbers
_   it's too difficult for students to debug their code
_     can the jdt be hooked in somewhat easily?
_ get rid of static mode? only setup/draw mode? or create project that way?
_   pro: simplify internal code, fixes some of the worst errors
_   con: people love it, most of the books use it heavily
_ add === for String.equals()
_   might be problematic since it might be opposite the javascript meaning
_   jer: it's a decent time to start talking abt references/vars
_ window menu
_   http://code.google.com/p/processing/issues/detail?id=545
_ restoring sketches
_   save window positions on quit, and restore them (w/ a preference?)
_     new windows use same mode and dimensions as topmost window
_   saved window position problematic with multiple monitors
_     http://code.google.com/p/processing/issues/detail?id=27
_   Closing the last window doesn't cause PDE to save it's position/contents/etc
_     http://code.google.com/p/processing/issues/detail?id=103
_   not remembering window size/placement preferences
_     http://code.google.com/p/processing/issues/detail?id=103
_   Blank sketch opened even if opening an existing sketch by double-clicking
_     http://code.google.com/p/processing/issues/detail?id=179
_   changing number of screens between run causes things to show up off-screen
_     so when running, check to make sure that things are out of the area
_   saved window positions.. if displays has changed, becomes a problem
_     record the display that it was on?
_       GraphicsDevice gd = frame.getGraphicsConfiguration().getDevice();
_     make sure the application is within the bounds of the current display?
_     (from 0, 0 to width, height)
_     messy since some displays have negative coords
_     http://code.google.com/p/processing/issues/detail?id=27
_ rename location is awkward, do it on the tab?
_ Resurrect the Eclipse plug-in project
_   http://code.google.com/p/processing/issues/detail?id=1031
_ improve the speed of file copying
_   use FileChannels, see FileInputStream.getChannel(), 
_   and use transferFrom() or transferTo().)
_   could also use FileUtils in Apache's common io
_   http://commons.apache.org/io/api-release/index.html
_ go through libraries and clean things up 
protected void finalize() throws Throwable {
  try {
    close();        
  } catch (Exception e) {
    // do something               
  } finally {        
    super.finalize();
    // more code can be written here as per need of application        
  }
}<|MERGE_RESOLUTION|>--- conflicted
+++ resolved
@@ -1,18 +1,16 @@
 0232 pde (3.0a5)
 X remove debug message printed to the console when the ctrl key is down in PDE X
-<<<<<<< HEAD
 X size(640,360 , P3D) doesn't work properly
 X   https://github.com/processing/processing/issues/2924
 X   https://github.com/processing/processing/pull/2925
 X remove sound library, have it installed separately like video
+X Fix the shortcut keybindings in editor tab popup menu
+X   https://github.com/processing/processing/issues/179
+X   https://github.com/processing/processing/pull/2821
+
 _ any problems with new code signing crap? 
 _   issues raised around the symlink (just replace with a copy of the binary?)
 _   https://developer.apple.com/library/prerelease/mac/technotes/tn2206/_index.html#//apple_ref/doc/uid/DTS40007919-CH1-TNTAG205
-=======
-X Fix the shortcut keybindings in editor tab popup menu
-X   https://github.com/processing/processing/issues/179
-X   https://github.com/processing/processing/pull/2821
->>>>>>> 69194f7b
 
 deb questions: https://github.com/processing/processing/issues/114
 better Linux packaging...
