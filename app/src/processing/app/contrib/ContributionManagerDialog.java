--- conflicted
+++ resolved
@@ -63,13 +63,7 @@
   ContributionTab librariesContributionTab;
   ContributionTab examplesContributionTab;
   ContributionTab modesContributionTab;
-<<<<<<< HEAD
   UpdateContributionTab updatesContributionTab;
-  
-=======
-  ContributionTab updatesContributionTab;
-
->>>>>>> 82aeae5f
   JLabel numberLabel;
 
   ContributionListing contributionListing = ContributionListing.getInstance();
