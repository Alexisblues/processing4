--- conflicted
+++ resolved
@@ -1,598 +1,3 @@
-<<<<<<< HEAD
-/* -*- mode: java; c-basic-offset: 2; indent-tabs-mode: nil -*- */
-
-/*
-  Part of the Processing project - http://processing.org
-
-  Copyright (c) 2013 The Processing Foundation
-  Copyright (c) 2011-12 Ben Fry and Casey Reas
-
-  This program is free software; you can redistribute it and/or modify
-  it under the terms of the GNU General Public License version 2
-  as published by the Free Software Foundation.
-
-  This program is distributed in the hope that it will be useful,
-  but WITHOUT ANY WARRANTY; without even the implied warranty of
-  MERCHANTABILITY or FITNESS FOR A PARTICULAR PURPOSE.  See the
-  GNU General Public License for more details.
-
-  You should have received a copy of the GNU General Public License along 
-  with this program; if not, write to the Free Software Foundation, Inc.
-  59 Temple Place, Suite 330, Boston, MA  02111-1307  USA
-*/
-package processing.app.contrib;
-
-import java.io.*;
-import java.net.URL;
-import java.net.URLClassLoader;
-import java.text.SimpleDateFormat;
-import java.util.*;
-import java.util.zip.*;
-
-import javax.swing.JOptionPane;
-
-import processing.app.*;
-import processing.core.PApplet;
-
-
-/** 
- * A contribution that has been downloaded to the disk, and may or may not
- * be installed.
- */
-public abstract class LocalContribution extends Contribution {
-  static public final String DELETION_FLAG = "marked_for_deletion";
-  static public final String RESTART_FLAG = "requires_restart";
-  
-  protected String id;          // 1 (unique id for this library)
-  protected int latestVersion;  // 103
-  protected File folder;
-  protected HashMap<String, String> properties;
-  protected ClassLoader loader;
-  protected List<String> specifiedImports; // mylib,mylib.util;
-
-  public LocalContribution(File folder) {
-    this.folder = folder;
-
-    // required for contributed modes, but not for built-in core modes
-    File propertiesFile = new File(folder, getTypeName() + ".properties");
-    if (propertiesFile.exists()) {
-      properties = Base.readSettings(propertiesFile);
-
-      name = properties.get("name");
-      id = properties.get("id");
-      categories = parseCategories(properties.get("category"));
-      specifiedImports = parseImports(properties.get("imports"));
-      if (name == null) {
-        name = folder.getName();
-      }
-      authorList = properties.get("authorList");
-      url = properties.get("url");
-      sentence = properties.get("sentence");
-      paragraph = properties.get("paragraph");
-
-      try {
-        version = Integer.parseInt(properties.get("version"));
-      } catch (NumberFormatException e) {
-        System.err.println("The version number for the “" + name + "” library is not set properly.");
-        System.err.println("Please contact the library author to fix it according to the guidelines.");
-      }
-      prettyVersion = properties.get("prettyVersion");
-      
-    } else {
-      Base.log("No properties file at " + propertiesFile.getAbsolutePath());
-      // We'll need this to be set at a minimum.
-      name = folder.getName();
-      categories = defaultCategory();
-    }
-  }
-
-
-  public String initLoader(String className) throws Exception {
-    File modeDirectory = new File(folder, getTypeName());
-    if (modeDirectory.exists()) {
-      Base.log("checking mode folder regarding " + className);
-      // If no class name specified, search the main <modename>.jar for the
-      // full name package and mode name.
-      if (className == null) {
-        String shortName = folder.getName();
-        File mainJar = new File(modeDirectory, shortName + ".jar");
-        if (mainJar.exists()) {
-          className = findClassInZipFile(shortName, mainJar);
-        } else {
-          throw new IgnorableException(mainJar.getAbsolutePath() + " does not exist.");
-        }
-
-        if (className == null) {
-          throw new IgnorableException("Could not find " + shortName +
-                                       " class inside " + mainJar.getAbsolutePath());
-        }
-      }
-
-      // Add .jar and .zip files from the "mode" folder into the classpath
-      File[] archives = Base.listJarFiles(modeDirectory);
-      if (archives != null && archives.length > 0) {
-        URL[] urlList = new URL[archives.length];
-        for (int j = 0; j < urlList.length; j++) {
-          Base.log("Found archive " + archives[j] + " for " + getName());
-          urlList[j] = archives[j].toURI().toURL();
-        }
-//        loader = new URLClassLoader(urlList, Thread.currentThread().getContextClassLoader());
-        loader = new URLClassLoader(urlList);
-        Base.log("loading above JARs with loader " + loader);
-//        System.out.println("listing classes for loader " + loader);
-//        listClasses(loader);
-      }
-    }
-
-    // If no archives were found, just use the regular ClassLoader
-    if (loader == null) {
-      loader = Thread.currentThread().getContextClassLoader();
-    }
-    return className;
-  }
-
-
-  /*
-  // doesn't work with URLClassLoader, but works with the system CL
-  static void listClasses(ClassLoader loader) {
-//    loader = Thread.currentThread().getContextClassLoader();
-    try {
-      Field f = ClassLoader.class.getDeclaredField("classes");
-      f.setAccessible(true);
-      Vector<Class> classes =  (Vector<Class>) f.get(loader);
-      for (Class c : classes) {
-        System.out.println(c.getName());
-      }
-    } catch (Exception e) {
-      e.printStackTrace();
-    }
-  }
-  */
-
-
-//  static protected boolean isCandidate(File potential, final ContributionType type) {
-//    return (potential.isDirectory() &&
-//      new File(potential, type.getFolderName()).exists());
-//  }
-//  
-//  
-//  /**
-//   * Return a list of directories that have the necessary subfolder for this
-//   * contribution type. For instance, a list of folders that have a 'mode'
-//   * subfolder if this is a ModeContribution.
-//   */
-//  static protected File[] listCandidates(File folder, final ContributionType type) {
-//    return folder.listFiles(new FileFilter() {
-//      public boolean accept(File potential) {
-//        return isCandidate(potential, type);
-//      }
-//    });
-//  }
-//
-//
-//  /**
-//   * Return the first directory that has the necessary subfolder for this
-//   * contribution type. For instance, the first folder that has a 'mode'
-//   * subfolder if this is a ModeContribution.
-//   */
-//  static protected File findCandidate(File folder, final ContributionType type) {
-//    File[] folders = listCandidates(folder, type);
-//    
-//    if (folders.length == 0) {
-//      return null;
-//    
-//    } else if (folders.length > 1) {
-//      Base.log("More than one " + type.toString() + " found inside " + folder.getAbsolutePath());
-//    }
-//    return folders[0];
-//  }
-  
-  
-  LocalContribution copyAndLoad(Editor editor, 
-                                boolean confirmReplace, 
-                                StatusPanel status) {
-    ArrayList<LocalContribution> oldContribs = 
-      getType().listContributions(editor);
-    
-    String contribFolderName = getFolder().getName();
-
-    File contribTypeFolder = getType().getSketchbookFolder();
-    File contribFolder = new File(contribTypeFolder, contribFolderName);
-
-    for (LocalContribution oldContrib : oldContribs) {
-      if ((oldContrib.getFolder().exists() && oldContrib.getFolder().equals(contribFolder)) ||
-          (oldContrib.getId() != null && oldContrib.getId().equals(getId()))) {
-
-        if (oldContrib.getType().requiresRestart()) {
-          // XXX: We can't replace stuff, soooooo.... do something different
-          if (!oldContrib.backup(editor, false, status)) {
-            return null;
-          }
-        } else {
-          int result = 0;
-          boolean doBackup = Preferences.getBoolean("contribution.backup.on_install");
-          if (confirmReplace) {
-            if (doBackup) {
-              result = Base.showYesNoQuestion(editor, "Replace",
-                     "Replace pre-existing \"" + oldContrib.getName() + "\" library?",
-                     "A pre-existing copy of the \"" + oldContrib.getName() + "\" library<br>"+
-                     "has been found in your sketchbook. Clicking “Yes”<br>"+
-                     "will move the existing library to a backup folder<br>" +
-                     "in <i>libraries/old</i> before replacing it.");
-              if (result != JOptionPane.YES_OPTION || !oldContrib.backup(editor, true, status)) {
-                return null;
-              }
-            } else {
-              result = Base.showYesNoQuestion(editor, "Replace",
-                     "Replace pre-existing \"" + oldContrib.getName() + "\" library?",
-                     "A pre-existing copy of the \"" + oldContrib.getName() + "\" library<br>"+
-                     "has been found in your sketchbook. Clicking “Yes”<br>"+
-                     "will permanently delete this library and all of its contents<br>"+
-                     "before replacing it.");
-              if (result != JOptionPane.YES_OPTION || !oldContrib.getFolder().delete()) {
-                return null;
-              }
-            }
-          } else {
-            if ((doBackup && !oldContrib.backup(editor, true, status)) ||
-                (!doBackup && !oldContrib.getFolder().delete())) {
-              return null;
-            }
-          }
-        }
-      }
-    }
-
-    // At this point it should be safe to replace this fella
-    if (contribFolder.exists()) {
-      Base.removeDir(contribFolder);
-    }
-    
-
-    File oldFolder = getFolder();
-
-    try {
-      Base.copyDir(oldFolder,  contribFolder);
-    } catch (IOException e) {
-      status.setErrorMessage("Could not copy " + getTypeName() +
-                             " \"" + getName() + "\" to the sketchbook.");
-      e.printStackTrace();
-      return null;
-    }
-
-
-    /*
-    if (!getFolder().renameTo(contribFolder)) {
-      status.setErrorMessage("Could not move " + getTypeName() + 
-                                " \"" + getName() + "\" to the sketchbook.");
-      return null;
-    }
-    */
-    
-    return getType().load(editor.getBase(), contribFolder);
-  }
-
-
-  /**
-   * Moves the given contribution to a backup folder.
-   * @param deleteOriginal
-   *          true if the file should be moved to the directory, false if it
-   *          should instead be copied, leaving the original in place
-   */
-  boolean backup(Editor editor, boolean deleteOriginal, StatusPanel status) {
-    File backupFolder = getType().createBackupFolder(status);
-    
-    boolean success = false;
-    if (backupFolder != null) {
-      String libFolderName = getFolder().getName();
-      String prefix = new SimpleDateFormat("yyyy-MM-dd").format(new Date());
-      final String backupName = prefix + " " + libFolderName;
-      File backupSubFolder = 
-        ContributionManager.getUniqueName(backupFolder, backupName);
-
-      if (deleteOriginal) {
-        success = getFolder().renameTo(backupSubFolder);
-      } else {
-        try {
-          Base.copyDir(getFolder(), backupSubFolder);
-          success = true;
-        } catch (IOException e) { }
-      }
-      if (!success) {
-        status.setErrorMessage("Could not move contribution to backup folder.");
-      }
-    }
-    return success;
-  }
-
-
-  /**
-   * Non-blocking call to remove a contribution in a new thread.
-   */
-  void removeContribution(final Editor editor,
-                          final ProgressMonitor pm,
-                          final StatusPanel status) {
-    new Thread(new Runnable() {
-      public void run() {
-        remove(editor,
-               pm,
-               status, 
-               ContributionListing.getInstance()); 
-      }
-    }).start();
-  }
-  
-  
-  void remove(final Editor editor,
-              final ProgressMonitor pm,
-              final StatusPanel status, 
-              final ContributionListing contribListing) {
-    pm.startTask("Removing", ProgressMonitor.UNKNOWN);
-
-    boolean doBackup = Preferences.getBoolean("contribution.backup.on_remove");
-    if (getType().requiresRestart()) {
-      if (!doBackup || (doBackup && backup(editor, false, status))) {
-        if (setDeletionFlag(true)) {
-          contribListing.replaceContribution(this, this);
-        }
-      }
-    } else {
-      boolean success = false;
-      if (doBackup) {
-        success = backup(editor, true, status);
-      } else {
-        Base.removeDir(getFolder());
-        success = !getFolder().exists();
-      }
-
-      if (success) {
-        Contribution advertisedVersion =
-          contribListing.getAvailableContribution(this);
-
-        if (advertisedVersion == null) {
-          contribListing.removeContribution(this);
-        } else {
-          contribListing.replaceContribution(this, advertisedVersion);
-        }
-      } else {
-        // There was a failure backing up the folder
-        if (!doBackup) {
-          status.setErrorMessage("Could not delete the contribution's files");
-        }
-      }
-    }
-    ContributionManager.refreshInstalled(editor);
-    pm.finished();
-  }
-
-  
-  public File getFolder() {
-    return folder;
-  }
-
-
-  public boolean isInstalled() {
-    return folder != null;
-  }
-  
-
-//  public String getCategory() {
-//    return category;
-//  }
-//
-//
-//  public String getName() {
-//    return name;
-//  }
-
-
-  public String getId() {
-    return id;
-  }
-
-
-//  public String getAuthorList() {
-//    return authorList;
-//  }
-//
-//
-//  public String getUrl() {
-//    return url;
-//  }
-//
-//
-//  public String getSentence() {
-//    return sentence;
-//  }
-//
-//
-//  public String getParagraph() {
-//    return paragraph;
-//  }
-//
-//
-//  public int getVersion() {
-//    return version;
-//  }
-
-
-  public int getLatestVersion() {
-    return latestVersion;
-  }
-
-
-//  public String getPrettyVersion() {
-//    return prettyVersion;
-//  }
-//
-//
-//  public String getTypeName() {
-//    return getType().toString();
-//  }
-
-
-  /*
-  static protected String findClassInZipFileList(String base, File[] fileList) {
-    for (File file : fileList) {
-      String found = findClassInZipFile(base, file);
-      if (found != null) {
-        return found;
-      }
-    }
-    return null;
-  }
-  */
-  /**
-   * Returns the imports (package-names) for a library, as specified in its library.properties
-   * (e.g., imports=libname.*,libname.support.*) 
-   * 
-   * @return String[] packageNames (without wildcards) or null if none are specified
-   */
-  public String[] getSpecifiedImports() {
-    
-    return specifiedImports != null ? specifiedImports.toArray(new String[0]) : null;
-  }
-
-  /**
-   * @return the list of Java imports to be added to the sketch when the library is imported
-   * or null if none are specified
-   */
-  protected static List<String> parseImports(String importsStr) {
-    
-    List<String> outgoing = new ArrayList<String>();
-
-    if (importsStr != null) {
-      
-      String[] listing = PApplet.trim(PApplet.split(importsStr, ','));
-      for (String imp : listing) {
-        
-        // In case the wildcard is specified, strip it, as it gets added later)
-        if (imp.endsWith(".*")) { 
-
-          imp = imp.substring(0, imp.length() - 2);
-        }
-        
-        outgoing.add(imp);
-      }
-    }
-    
-    return (outgoing.size() > 0) ? outgoing : null; 
-  }
-  
-  // . . . . . . . . . . . . . . . . . . . . . . . . . . . . . . . . . . . . .
-
-  
-  boolean setDeletionFlag(boolean flag) {
-    return setFlag(DELETION_FLAG, flag);
-  }
-  
-  
-  boolean isDeletionFlagged() {
-    return isDeletionFlagged(getFolder());
-  }
-
-
-  static boolean isDeletionFlagged(File folder) {
-    return isFlagged(folder, DELETION_FLAG);
-  }
-  
-  
-  // . . . . . . . . . . . . . . . . . . . . . . . . . . . . . . . . . . . . .
-
-  
-  boolean setRestartFlag() {
-    //System.out.println("setting restart flag for " + folder);
-    return setFlag(RESTART_FLAG, true);
-  }
-  
-  
-  @Override
-  boolean isRestartFlagged() {
-    //System.out.println("checking for restart inside LocalContribution for " + getName());
-    return isFlagged(getFolder(), RESTART_FLAG);
-  }
-  
-  
-  static void clearRestartFlags(File folder) {
-    File restartFlag = new File(folder, RESTART_FLAG);
-    if (restartFlag.exists()) {
-      restartFlag.delete();
-    }
-  }
-
-  
-  // . . . . . . . . . . . . . . . . . . . . . . . . . . . . . . . . . . . . .
-
-
-  private boolean setFlag(String flagFilename, boolean flag) {
-    if (flag) {
-      // Only returns false if the file already exists, so we can
-      // ignore the return value.
-      try {
-        new File(getFolder(), flagFilename).createNewFile();
-        return true;
-      } catch (IOException e) {
-        return false;
-      }
-    } else {
-      return new File(getFolder(), flagFilename).delete();  
-    }
-  }
-  
-  
-  static private boolean isFlagged(File folder, String flagFilename) {
-    return new File(folder, flagFilename).exists(); 
-  }
-
-  
-  // . . . . . . . . . . . . . . . . . . . . . . . . . . . . . . . . . . . . .
-
-  
-  /**
-   *
-   * @param base name of the class, with or without the package
-   * @param file
-   * @return name of class (with full package name) or null if not found
-   */
-  static protected String findClassInZipFile(String base, File file) {
-    // Class file to search for
-    String classFileName = "/" + base + ".class";
-
-    try {
-      ZipFile zipFile = new ZipFile(file);
-      Enumeration<?> entries = zipFile.entries();
-      while (entries.hasMoreElements()) {
-        ZipEntry entry = (ZipEntry) entries.nextElement();
-
-        if (!entry.isDirectory()) {
-          String name = entry.getName();
-//          System.out.println("entry: " + name);
-
-          if (name.endsWith(classFileName)) {
-            //int slash = name.lastIndexOf('/');
-            //String packageName = (slash == -1) ? "" : name.substring(0, slash);
-            // Remove .class and convert slashes to periods.
-            zipFile.close();
-            return name.substring(0, name.length() - 6).replace('/', '.');
-          }
-        }
-      }
-      zipFile.close();
-    } catch (IOException e) {
-      //System.err.println("Ignoring " + filename + " (" + e.getMessage() + ")");
-      e.printStackTrace();
-    }
-    return null;
-  }
-
-
-  static protected class IgnorableException extends Exception {
-    public IgnorableException(String msg) {
-      super(msg);
-    }
-  }
-}
-=======
 /* -*- mode: java; c-basic-offset: 2; indent-tabs-mode: nil -*- */
 
 /*
@@ -643,7 +48,7 @@
   protected File folder;
   protected HashMap<String, String> properties;
   protected ClassLoader loader;
-  
+  protected List<String> specifiedImports; // mylib,mylib.util;
 
   public LocalContribution(File folder) {
     this.folder = folder;
@@ -656,6 +61,7 @@
       name = properties.get("name");
       id = properties.get("id");
       categories = parseCategories(properties.get("category"));
+      specifiedImports = parseImports(properties.get("imports"));
       if (name == null) {
         name = folder.getName();
       }
@@ -1137,7 +543,42 @@
     return null;
   }
   */
-  
+  /**
+   * Returns the imports (package-names) for a library, as specified in its library.properties
+   * (e.g., imports=libname.*,libname.support.*) 
+   * 
+   * @return String[] packageNames (without wildcards) or null if none are specified
+   */
+  public String[] getSpecifiedImports() {
+    
+    return specifiedImports != null ? specifiedImports.toArray(new String[0]) : null;
+  }
+
+  /**
+   * @return the list of Java imports to be added to the sketch when the library is imported
+   * or null if none are specified
+   */
+  protected static List<String> parseImports(String importsStr) {
+    
+    List<String> outgoing = new ArrayList<String>();
+
+    if (importsStr != null) {
+      
+      String[] listing = PApplet.trim(PApplet.split(importsStr, ','));
+      for (String imp : listing) {
+        
+        // In case the wildcard is specified, strip it, as it gets added later)
+        if (imp.endsWith(".*")) { 
+
+          imp = imp.substring(0, imp.length() - 2);
+        }
+        
+        outgoing.add(imp);
+      }
+    }
+    
+    return (outgoing.size() > 0) ? outgoing : null; 
+  }
   
   // . . . . . . . . . . . . . . . . . . . . . . . . . . . . . . . . . . . . .
 
@@ -1269,5 +710,4 @@
       super(msg);
     }
   }
-}
->>>>>>> ec590fb0
+}