--- conflicted
+++ resolved
@@ -63,13 +63,8 @@
    * Standardized width for buttons. Mac OS X 10.3 wants 70 as its default,
    * Windows XP needs 66, and my Ubuntu machine needs 80+, so 80 seems proper.
    */
-<<<<<<< HEAD
-  static public int BUTTON_WIDTH =
-    Integer.valueOf(Language.text("preferences.button.width"));
-=======
   static public int BUTTON_WIDTH = 
     Integer.parseInt(Language.text("preferences.button.width"));
->>>>>>> 69194f7b
 
   /** height of the EditorHeader, EditorToolbar, and EditorStatus */
   static final int GRID_SIZE = 32;
